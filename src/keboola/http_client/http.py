--- conflicted
+++ resolved
@@ -88,11 +88,7 @@
             connect=self.max_retries,
             backoff_factor=self.backoff_factor,
             status_forcelist=self.status_forcelist,
-<<<<<<< HEAD
-            allowed_methods=self.allowed_methods
-=======
             allowed_methods=self.method_whitelist
->>>>>>> 95f4e6b0
         )
         adapter = HTTPAdapter(max_retries=retry)
         session.mount('http://', adapter)
